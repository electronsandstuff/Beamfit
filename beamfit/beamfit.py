--- conflicted
+++ resolved
@@ -25,6 +25,8 @@
 import numpy as np
 import scipy.ndimage as ndimage
 import scipy.optimize as opt
+import scipy.integrate as integrate
+import scipy.ndimage as ndimage
 import scipy.special as special
 from gaussufunc import *
 
@@ -271,17 +273,10 @@
     h = hb_to_h(hb)
     return h_to_hb_grad(hb, np.array(supergaussian_grad(xdata[0], xdata[1], *h))).T
 
-<<<<<<< HEAD
-
-def fit_scipy_curvefit(x, y, w, h0):
-    # Call scipy's curve_fit
-    h, C = opt.curve_fit(fitfun_bounded, x, y, h_to_hb(h0), 1 / np.sqrt(w), absolute_sigma=True, jac=fitjac_bounded)
-=======
 def fit_scipy_curvefit(x, y, w, h0, maxfev):
     # Call scipy's curve_fit
     h, C = opt.curve_fit(fitfun_bounded, x, y, h_to_hb(h0), 1/np.sqrt(w), absolute_sigma=True, jac=fitjac_bounded,
                          maxfev=maxfev)
->>>>>>> 9d40ab6c
 
     return hb_to_h(h), C
 
@@ -326,12 +321,7 @@
     # Return the parameters and the variance covariance matrix
     return hb_to_h(hb), C
 
-<<<<<<< HEAD
-
-def fit_supergaussian(image, image_weights=None, prediction_func="2D_linear_Gaussian", sigma_threshold=3,
-                      sigma_threshold_guess=1, smoothing=5):
-=======
-def fit_supergaussian(image, image_weights=None, prediction_func=None, sigma_threshold=3, sigma_threshold_guess=1,
+def fit_supergaussian(image, image_weights=None, prediction_func="2D_linear_Gaussian", sigma_threshold=3, sigma_threshold_guess=1,
                       nbatch=8, epochs=4, smoothing=5, LMA_lambda=1, maxfev=100):
     # Double check the input
     if not isinstance(image, (list, np.ndarray)):
@@ -343,8 +333,6 @@
         raise ValueError(f"Image array provided to superagussian fit must have dimension 2, not {len(image.shape)}")
     if image.size == 0:
         raise ValueError(f"Image array provided to superagussian fit must contain more than zero pixels")
-
->>>>>>> 9d40ab6c
     # Calculate the threshold
     threshold = np.exp(-1 * sigma_threshold ** 2 / 2)
 
@@ -359,11 +347,7 @@
     image_filtered = ndimage.median_filter(image, size=smoothing)
 
     # Make a good initial guess
-<<<<<<< HEAD
     if prediction_func == "2D_linear_Gaussian":
-=======
-    if prediction_func is None:
->>>>>>> 9d40ab6c
         h0 = fit_gaussian_linear_least_squares(image_filtered, sigma_threshold=sigma_threshold_guess)
 
     elif prediction_func == "1D_Gaussian":
@@ -373,6 +357,7 @@
         raise ValueError("Unrecognized prediction method \"{:s}\"".format(prediction_func))
 
     # Get the Y data
+    #image_unwrapped = ndimage.median_filter(image, size=2).ravel()
     image_unwrapped = image.ravel()
 
     # Create a mask based on a threshold and a the actual mask
